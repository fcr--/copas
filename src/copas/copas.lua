--- conflicted
+++ resolved
@@ -19,11 +19,7 @@
 
 local socket = require "socket"
 local gettime = socket.gettime
-<<<<<<< HEAD
-local coxpcall = require "coxpcall"
 local ssl -- only loaded upon demand
-=======
->>>>>>> 49c4f713
 
 local WATCH_DOG_TIMEOUT = 120
 local UDP_DATAGRAM_MAX = 8192  -- TODO: dynamically get this value from LuaSocket
@@ -35,30 +31,30 @@
   -- Redefines LuaSocket functions with coroutine safe versions
   -- (this allows the use of socket.http from within copas)
   local function statusHandler(status, ...)
-    if status then return ... end
-    local err = (...)
-    if type(err) == "table" then
-      return nil, err[1]
-    else
-      error(err)
-    end
+  if status then return ... end
+  local err = (...)
+  if type(err) == "table" then
+    return nil, err[1]
+  else
+    error(err)
+  end
   end
 
   function socket.protect(func)
-    return function (...)
+  return function (...)
              return statusHandler(pcall(func, ...))
+         end
+  end
+
+  function socket.newtry(finalizer)
+  return function (...)
+           local status = (...)
+           if not status then
+               pcall(finalizer, select(2, ...))
+             error({ (select(2, ...)) }, 0)
            end
-  end
-
-  function socket.newtry(finalizer)
-    return function (...)
-             local status = (...)
-             if not status then
-               pcall(finalizer, select(2, ...))
-               error({ (select(2, ...)) }, 0)
-             end
-             return ...
-           end
+           return ...
+         end
   end
 
   -- end of LuaSocket redefinitions
