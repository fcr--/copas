--- conflicted
+++ resolved
@@ -181,13 +181,8 @@
 -- sends data to a client. The operation is buffered and
 -- yields to the writing set on timeouts
 -- Note: from and to parameters will be ignored by/for UDP sockets
-<<<<<<< HEAD
 function copas.send(client, data, from, to)
   local s, err,sent
-=======
-function send(client,data, from, to)
-  local s, err
->>>>>>> 795e9d4f
   from = from or 1
   local lastIndex = from - 1
 
@@ -210,13 +205,8 @@
 
 -- sends data to a client over UDP. Not available for TCP.
 -- (this is a copy of send() method, adapted for sendto() use)
-<<<<<<< HEAD
 function copas.sendto(client, data, ip, port)
   local s, err,sent
-=======
-function sendto(client,data, ip, port)
-  local s, err
->>>>>>> 795e9d4f
 
   repeat
     s, err = client:sendto(data, ip, port)
