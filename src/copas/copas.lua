--- conflicted
+++ resolved
@@ -683,10 +683,6 @@
 
   if duration(now, last_cleansing) > WATCH_DOG_TIMEOUT then
     last_cleansing = now
-<<<<<<< HEAD
-    for skt,time in pairs(_reading_log) do
-      if not r_evs[skt] and duration(now, time) > WATCH_DOG_TIMEOUT then
-=======
     
     -- Check all sockets selected for reading, and check how long they have been waiting
     -- for data already, without select returning them as readable
@@ -695,17 +691,13 @@
         -- This one timedout while waiting to become readable, so move
         -- it in the readable list and try and read anyway, despite not 
         -- having been returned by select
->>>>>>> a76c8a99
         _reading_log[skt] = nil
         r_evs[#r_evs + 1] = skt
         r_evs[skt] = #r_evs
       end
     end
 
-<<<<<<< HEAD
-=======
     -- Do the same for writing
->>>>>>> a76c8a99
     for skt,time in pairs(_writing_log) do
       if not w_evs[skt] and duration(now, time) > WATCH_DOG_TIMEOUT then
         _writing_log[skt] = nil
@@ -739,12 +731,12 @@
   else
     if copas.finished() then
       return false
-    end
+  end
   end
 
   local err = _select (timeout)
   if err then
-    if err == "timeout" then return false end
+  if err == "timeout" then return false end
     return nil, err
   end
 
